--- conflicted
+++ resolved
@@ -12,9 +12,6 @@
 import numpy as np
 import cv2
 
-<<<<<<< HEAD
-def pano2stereo(pic, distance=1.):
-=======
 
 def projection_angle(x, d):
     """
@@ -22,13 +19,11 @@
     In the case of d=1:
     phi = atan(4*xp/(4-xp**2)) if xp != xp_max else np.pi/2
     theta = atan(4*yp/(4-yp**2)) if yp != yp_max else np.pi/2
-
     Args:
         x: the symbol xp or yp in eq(1) of W. Yang's m-p YOLO paper.
         d: the de-center from the center of a sphere in W. Yang's m-p YOLO paper.
     Return:
         project_angle: theta or phi in eq(1) of W. Yang's m-p YOLO paper.
-
     """
     x_max = (1 + d) / d
     numerator = -2 * d * x ** 2 + 2 * (d + 1) * sqrt((1 - d ** 2) * x ** 2 + (d + 1) ** 2)
@@ -43,75 +38,36 @@
         raise Exception('invalid input args')
     return project_angle
 
-def pano2stereo(pic, distance):
->>>>>>> 0ad5e52e
+def pano2stereo(pic, distance=1.):
     '''
     The main function for panorama picture transfrom to stereo projection,
     and save the transformed pic as 'face_0.jpg', 'face_1.jpg', 'face_2.jpg', 'face_3.jpg'.
     Each pic represents different projection face.
-
     Args:
         pic: input panorama picture
-
     '''
+    frames = []
     input_img = pic
     height, width, _ = input_img.shape
     d = distance
-<<<<<<< HEAD
-    frames = []
-=======
     xp_max = (1 + d) / d  # in the case of d=1, it is 2
     yp_max = (1 + d) / d  # in the case of d=1, it is 2
     xp_domain = xp_max * (np.arange(-1., 1., 2. / height) + 1.0 / height)
     yp_domain = yp_max * (np.arange(-1., 1., 2. / height) + 1.0 / height)
     delta_rad = 2 * pi / width  # get the rads of each pixel
 
->>>>>>> 0ad5e52e
     for face in range(4):
         print('generating face', face)
         output_img = np.zeros((height, height, 3))
         # interpolate function for each channel which is provided by scipy
-<<<<<<< HEAD
-        #interpolate_0 = RectBivariateSpline(np.arange(height), np.arange(width), input_img[:, :, 0])
-        #interpolate_1 = RectBivariateSpline(np.arange(height), np.arange(width), input_img[:, :, 1])
-        #interpolate_2 = RectBivariateSpline(np.arange(height), np.arange(width), input_img[:, :, 2])
-=======
         interpolate_0 = RectBivariateSpline(np.arange(height), np.arange(width), input_img[:, :, 0])
         interpolate_1 = RectBivariateSpline(np.arange(height), np.arange(width), input_img[:, :, 1])
         interpolate_2 = RectBivariateSpline(np.arange(height), np.arange(width), input_img[:, :, 2])
         pano_x = np.zeros((height, 1))
         pano_y = np.zeros((height, 1))
->>>>>>> 0ad5e52e
 
         # longitude (phi) and latitude (theta) is the angular information from center of the sphere
         for j, xp in enumerate(xp_domain):
-<<<<<<< HEAD
-            for i, yp in enumerate(yp_domain):
-                # longitude (phi) and latitude (theta) is the angular information from center of the sphere
-                # below formula is the inversion of eq(1) at d=1 in Wenyan Yang's m-p YOLO paper.
-                # ToDo(kevin): d is currently fixed to 1, could you generalize it to any d belongs to [0, 1]
-                # phi = atan(4*xp/(4-xp**2)) if xp != xp_max else np.pi/2
-                # theta = atan(4*yp/(4-yp**2)) if yp != yp_max else np.pi/2
-                def projection_angle(x, d):
-                    numerator = -2*d*x**2 + 2*(d+1)*sqrt((1-d**2)*x**2+(d+1)**2)
-                    denominator = 2*(x**2+(d+1)**2)
-                    return acos(numerator/denominator)
-                phi = projection_angle(xp, d) if xp != xp_max else pi/2
-                if xp < 0:
-                    phi = -1*phi
-                theta = projection_angle(yp, d) if yp != yp_max else pi/2
-                if yp < 0:
-                    theta = -1*theta
-
-                pano_x = width/2.0 + (phi/delta_rad)
-                pano_y = height/2.0 + (theta/delta_rad)
-                '''
-                output_img[i, j, 0] = interpolate_0([pano_y], [pano_x])
-                output_img[i, j, 1] = interpolate_1([pano_y], [pano_x])
-                output_img[i, j, 2] = interpolate_2([pano_y], [pano_x])
-                '''
-                output_img[i, j] = input_img[int(pano_y), int(pano_x)]
-=======
             phi = projection_angle(xp, d)
             pano_x[j] = (width / 2.0 + (phi / delta_rad))
 
@@ -122,7 +78,6 @@
         output_img[:, :, 0] = interpolate_0(pano_y, pano_x)
         output_img[:, :, 1] = interpolate_1(pano_y, pano_x)
         output_img[:, :, 2] = interpolate_2(pano_y, pano_x)
->>>>>>> 0ad5e52e
 
         cv2.imwrite('face_'+str(face)+'_'+str(d)+'.jpg', output_img)
         frames.append(output_img)
@@ -134,7 +89,6 @@
 def stereo2pano(in_pic):
     '''
     Stereo Projection picture to transform back to panorama
-
     Args:
         in_pic: the stereo pic you want to transform
     
@@ -170,12 +124,9 @@
 
 def realign_bbox(center_x, center_y, width, height, face):
     def safe_atan(x):
-        if x == 2:
-            return pi/2
-        elif x == -2:
-            return -pi/2
-        else:
-            return atan(4*x/(4-x**2))
+        if x == 2: return pi/2
+        elif x == -2: return -pi/2
+        else: return atan(4*x/(4-x**2))
 
     xp = 4*(center_x-0.5)
     phi = safe_atan(xp)
@@ -193,7 +144,7 @@
         vertex_2 = 4*(center-0.5+line/2)
         angle_1 = safe_atan(vertex_1)
         angle_2 = safe_atan(vertex_2)
-        return abs(angle_2-angle_1)
+        return np.absolute(angle_2-angle_1)
 
     pano_width = realign_border(center_x, width)/(2*pi)
     pano_height = realign_border(center_y, height)/pi
