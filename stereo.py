--- conflicted
+++ resolved
@@ -6,13 +6,9 @@
     file_path(str): the pano pic file
     d(float)      : d in (0..1.]
 '''
-<<<<<<< HEAD
 import argparse
 from math import pi, atan, cos, sin, acos, sqrt, tan
-=======
 import sys
-from math import pi, atan, cos, sin
->>>>>>> 29c62e67
 from scipy.interpolate import RectBivariateSpline
 import numpy as np
 import cv2
@@ -71,22 +67,10 @@
         pano_x = np.zeros((height, 1))
         pano_y = np.zeros((height, 1))
 
-<<<<<<< HEAD
         # longitude (phi) and latitude (theta) is the angular information from center of the sphere
         for j, xp in enumerate(xp_domain):
             phi = projection_angle(xp, d)
             pano_x[j] = (width / 2.0 + (phi / delta_rad))
-=======
-        for i in range(height):
-            for j in range(height):
-                # longitude and latitude is the anular information from center of the sphere
-                # phi and theta is the angle measure from the position (d = 1)
-                longitude = 2*atan(pixel_x[i, j])
-                phi = 2*sin(longitude) / (1+cos(longitude))
-
-                latitude = 1.5*atan(pixel_y[i, j])
-                theta = 2*sin(latitude) / (1+cos(latitude))
->>>>>>> 29c62e67
 
         for i, yp in enumerate(yp_domain):
             theta = projection_angle(yp, d)
@@ -191,7 +175,6 @@
     '''
     just for testing...
     '''
-<<<<<<< HEAD
     parser = argparse.ArgumentParser()
     parser.add_argument('--p2s', help='Path to panorama file.')
     parser.add_argument('--d', help='Postion of Projection', default=1., type=float)
@@ -205,9 +188,6 @@
     if (args.s2p):
         stereo = cv2.imread(args.s2p)
         cv2.imwrite(args.output, stereo2pano(stereo))
-=======
-    pano2stereo(sys.argv[1])
->>>>>>> 29c62e67
 
 if __name__ == '__main__':
     main()